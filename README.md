--- conflicted
+++ resolved
@@ -3,19 +3,12 @@
 ```
 python3.11 -m venv .venv
 source .venv/bin/activate
-<<<<<<< HEAD
 .venv/bin/pip3 -r requirements.txt
-=======
-export PATH=.venv/bin:$PATH
-pip install -r requirements.txt
->>>>>>> 736a59cf
 
 python src/main.py
 ```
 
 
-Add metrics collection for monitoring?
-
-Add unit tests?
-
-Add Docker support?+metrics collection for monitoring
+unit tests
+Docker support